<?php

namespace ElephantIO;

require_once(__DIR__.'/Payload.php');


/**
 * ElephantIOClient is a rough implementation of socket.io protocol.
 * It should ease you dealing with a socket.io server.
 *
 * @author Ludovic Barreca <ludovic@balloonup.com>
 */
class Client {
    const TYPE_DISCONNECT   = 0;
    const TYPE_CONNECT      = 1;
    const TYPE_HEARTBEAT    = 2;
    const TYPE_MESSAGE      = 3;
    const TYPE_JSON_MESSAGE = 4;
    const TYPE_EVENT        = 5;
    const TYPE_ACK          = 6;
    const TYPE_ERROR        = 7;
    const TYPE_NOOP         = 8;

    private $socketIOUrl;
    private $serverHost;
    private $serverPort = 80;
    private $session;
    private $fd;
    private $buffer;
    private $lastId = 0;
    private $read;
    private $checkSslPeer = true;

<<<<<<< HEAD
    public function __construct($socketIOUrl, $socketIOPath = 'socket.io', $protocol = 1, $read = true, $checkSslPeer = true) {
=======
    private $debug;

    public function __construct($socketIOUrl, $socketIOPath = 'socket.io', $protocol = 1, $read = true, $debug = false) {
>>>>>>> 9835017c
        $this->socketIOUrl = $socketIOUrl.'/'.$socketIOPath.'/'.(string)$protocol;
        $this->read = $read;
        $this->debug = $debug;
        $this->parseUrl();
        $this->checkSslPeer = $checkSslPeer;
    }

    /**
     * Initialize a new connection
     *
     * @param boolean $keepalive
     * @return ElephantIOClient
     */
    public function init($keepalive = false) {
        $this->handshake();
        $this->connect();
        if ($keepalive) {
            $this->keepAlive();
        } else {
            return $this;
        }
    }

    /**
     * Keep the connection alive and dispatch events
     *
     * @access public
     * @todo work on callbacks
     */
    public function keepAlive() {
        while(true) {
            if ($this->session['heartbeat_timeout'] > 0 && $this->session['heartbeat_timeout']+$this->heartbeatStamp-5 < time()) {
                $this->send(self::TYPE_HEARTBEAT);
                $this->heartbeatStamp = time();
            }

            $r = array($this->fd);
            $w = $e = null;

            if (stream_select($r, $w, $e, 5) == 0) continue;

            $this->read();
        }
    }

    /**
     * Read the buffer and return the oldest event in stack
     *
     * @access public
     * @return string
     */
    public function read() {
        while(true) {
            if (strlen($this->buffer) > 1) {
                if ($this->buffer[0] != "\x00") {
                    $this->buffer = (string)substr($this->buffer, 1);
                    continue;
                }

                $pos = strpos($this->buffer, "\xff");
            } else {
                $pos = false;
            }

            if ($pos === false) {
                $tmp = fread($this->fd, 4096);

                if ($tmp === false) {
                    throw new \Exception('Something went wrong. Socket seems to be closed !');
                }

                $this->buffer .= $tmp;
                continue;
            }
            $res = substr($this->buffer, 1, $pos-1);
            $this->buffer = (string)substr($this->buffer, $pos+1);
            $this->stdout('debug', 'Received '.$res);

            return $res;
        }
    }

    /**
     * Send message to the websocket
     *
     * @access public
     * @param int $type
     * @param int $id
     * @param int $endpoint
     * @param string $message
     * @return ElephantIO\Client
     */
    public function send($type, $id = null, $endpoint = null, $message = null) {
        if (!is_int($type) || $type > 8) {
            throw new \InvalidArgumentException('ElephantIOClient::send() type parameter must be an integer strictly inferior to 9.');
        }

        $raw_message = $type.':'.$id.':'.$endpoint.':'.$message;
        $payload = new Payload();
        $payload->setOpcode(Payload::OPCODE_TEXT)
            ->setMask(true)
            ->setPayload($raw_message)
        ;
        $encoded = $payload->encodePayload();
        fwrite($this->fd, $encoded);
        usleep(300*1000);

        $this->stdout('debug', 'Sent '.$raw_message);

        return $this;
    }


    /**
     * Emit an event
     *
     * @param string $event
     * @param array $args
     * @param string $endpoint
     * @param function $callback - ignored for the time being
     * @todo work on callbacks
     */
    public function emit($event, $args, $endpoint, $callback = null) {
        $this->send(5, null, $endpoint, json_encode(array(
            'name' => $event,
            'args' => $args,
            )
        ));
    }

    /**
     * Close the socket
     *
     * @return boolean
     */
    public function close()
    {
        if ($this->fd) {
            fclose($this->fd);

            return true;
        }

        return false;
    }

    /**
     * Send ANSI formatted message to stdout.
     * First parameter must be either debug, info, error or ok
     *
     * @access public
     * @param string $type
     * @param string $message
     */
    public function stdout($type, $message) {
        if (!defined('STDOUT') || !$this->debug) {
            return false;
        }

        $typeMap = array(
            'debug'   => array(36, '- debug -'),
            'info'    => array(37, '- info  -'),
            'error'   => array(31, '- error -'),
            'ok'      => array(32, '- ok    -'),
        );

        if (!array_key_exists($type, $typeMap)) {
            throw new \InvalidArgumentException('ElephantIOClient::stdout $type parameter must be debug, info, error or success. Got '.$type);
        }

        fwrite(STDOUT, "\033[".$typeMap[$type][0]."m".$typeMap[$type][1]."\033[37m  ".$message."\r\n");
    }

    /**
     * Handshake with socket.io server
     *
     * @access private
     * @return bool
     */
    private function handshake() {
        $ch = curl_init($this->socketIOUrl);
        curl_setopt($ch, CURLOPT_RETURNTRANSFER, true);

        if (!$this->checkSslPeer)
            curl_setopt($ch, CURLOPT_SSL_VERIFYPEER, false);

        $res = curl_exec($ch);

        if ($res === false) {
            throw new \Exception(curl_error($ch));
        }

        $sess = explode(':', $res);
        $this->session['sid'] = $sess[0];
        $this->session['heartbeat_timeout'] = $sess[1];
        $this->session['connection_timeout'] = $sess[2];
        $this->session['supported_transports'] = array_flip(explode(',', $sess[3]));
        if (!isset($this->session['supported_transports']['websocket'])) {
            throw new \Exception('This socket.io server do not support websocket protocol. Terminating connection...');
        }

        return true;
    }

    /**
     * Connects using websocket protocol
     *
     * @access private
     * @return bool
     */
    private function connect() {
        $this->fd = fsockopen($this->serverHost, $this->serverPort, $errno, $errstr);

        if (!$this->fd) {
            throw new \Exception('fsockopen returned: '.$errstr);
        }

        $key = $this->generateKey();

        $out  = "GET /socket.io/1/websocket/".$this->session['sid']." HTTP/1.1\r\n";
        $out .= "Host: ".$this->serverHost."\r\n";
        $out .= "Upgrade: WebSocket\r\n";
        $out .= "Connection: Upgrade\r\n";
        $out .= "Sec-WebSocket-Key: ".$key."\r\n";
        $out .= "Sec-WebSocket-Version: 13\r\n";
        $out .= "Origin: *\r\n\r\n";

        fwrite($this->fd, $out);

        $res = fgets($this->fd);

        if ($res === false) {
            throw new \Exception('Socket.io did not respond properly. Aborting...');
        }

        if ($subres = substr($res, 0, 12) != 'HTTP/1.1 101') {
            throw new \Exception('Unexpected Response. Expected HTTP/1.1 101 got '.$subres.'. Aborting...');
        }

        while(true) {
            $res = trim(fgets($this->fd));
            if ($res === '') break;
        }

        if ($this->read) {
            if ($this->read() != '1::') {
                throw new \Exception('Socket.io did not send connect response. Aborting...');
            } else {
                $this->stdout('info', 'Server report us as connected !');
            }
        }

//        $this->send(self::TYPE_CONNECT);
        $this->heartbeatStamp = time();
    }

    /**
     * Parse the url and set server parameters
     *
     * @access private
     * @return bool
     */
    private function parseUrl() {
        $url = parse_url($this->socketIOUrl);
        $this->serverHost = $url['host'];
        $this->serverPort = isset($url['port']) ? $url['port'] : null;

        if ($url['scheme'] == 'https') {
            $this->serverHost = 'ssl://'.$this->serverHost;
            if (!$this->serverPort) {
                $this->serverPort = 443;
            }
        }

        return true;
    }

    private function generateKey($length = 16) {
        while(@$c++ * 16 < $length)
            @$tmp .= md5(mt_rand(), true);

        return base64_encode(substr($tmp, 0, $length));
    }
}<|MERGE_RESOLUTION|>--- conflicted
+++ resolved
@@ -31,14 +31,9 @@
     private $lastId = 0;
     private $read;
     private $checkSslPeer = true;
-
-<<<<<<< HEAD
-    public function __construct($socketIOUrl, $socketIOPath = 'socket.io', $protocol = 1, $read = true, $checkSslPeer = true) {
-=======
     private $debug;
 
-    public function __construct($socketIOUrl, $socketIOPath = 'socket.io', $protocol = 1, $read = true, $debug = false) {
->>>>>>> 9835017c
+    public function __construct($socketIOUrl, $socketIOPath = 'socket.io', $protocol = 1, $read = true, $checkSslPeer = true, $debug = false) {
         $this->socketIOUrl = $socketIOUrl.'/'.$socketIOPath.'/'.(string)$protocol;
         $this->read = $read;
         $this->debug = $debug;
